package kopiarunner

import (
	"regexp"
	"strconv"
	"strings"

	"github.com/pkg/errors"

	"github.com/kopia/kopia/tests/robustness/snap"
	"github.com/pkg/errors"
)

var _ snap.Snapshotter = &KopiaSnapshotter{}

<<<<<<< HEAD
const (
	contentCacheSizeMBFlag  = "--content-cache-size-mb"
	metadataCacheSizeMBFlag = "--metadata-cache-size-mb"
	noCheckForUpdatesFlag   = "--no-check-for-updates"
	noProgressFlag          = "--no-progress"
	parallelFlag            = "--parallel"
)

// Flag value settings
var (
	contentCacheSizeSettingMB  = strconv.Itoa(500)
	metadataCacheSizeSettingMB = strconv.Itoa(500)
	parallelSetting            = strconv.Itoa(8)
)

// KopiaSnapshotter implements the Snapshotter interface using Kopia commands
=======
// KopiaSnapshotter implements the Snapshotter interface using Kopia commands.
>>>>>>> 0c3ab133
type KopiaSnapshotter struct {
	Runner *Runner
}

<<<<<<< HEAD
// NewKopiaSnapshotter instantiates a new KopiaSnapshotter and returns its pointer
func NewKopiaSnapshotter(baseDir string) (*KopiaSnapshotter, error) {
	runner, err := NewRunner(baseDir)
=======
// NewKopiaSnapshotter instantiates a new KopiaSnapshotter and returns its pointer.
func NewKopiaSnapshotter() (*KopiaSnapshotter, error) {
	runner, err := NewRunner()
>>>>>>> 0c3ab133
	if err != nil {
		return nil, err
	}

	return &KopiaSnapshotter{
		Runner: runner,
	}, nil
}

// Cleanup cleans up the kopia Runner.
func (ks *KopiaSnapshotter) Cleanup() {
	if ks.Runner != nil {
		ks.Runner.Cleanup()
	}
}

<<<<<<< HEAD
func (ks *KopiaSnapshotter) repoConnectCreate(op string, args ...string) error {
	args = append([]string{"repo", op}, args...)

	args = append(args,
		contentCacheSizeMBFlag, contentCacheSizeSettingMB,
		metadataCacheSizeMBFlag, metadataCacheSizeSettingMB,
		noCheckForUpdatesFlag,
	)

	_, _, err := ks.Runner.Run(args...)
=======
// CreateRepo creates a kopia repository with the provided arguments.
func (ks *KopiaSnapshotter) CreateRepo(args ...string) (err error) {
	args = append([]string{"repo", "create"}, args...)
	_, _, err = ks.Runner.Run(args...)
>>>>>>> 0c3ab133

	return err
}

<<<<<<< HEAD
// CreateRepo creates a kopia repository with the provided arguments
func (ks *KopiaSnapshotter) CreateRepo(args ...string) (err error) {
	return ks.repoConnectCreate("create", args...)
}

// ConnectRepo connects to the repository described by the provided arguments
=======
// ConnectRepo connects to the repository described by the provided arguments.
>>>>>>> 0c3ab133
func (ks *KopiaSnapshotter) ConnectRepo(args ...string) (err error) {
	return ks.repoConnectCreate("connect", args...)
}

// ConnectOrCreateRepo attempts to connect to a repo described by the provided
// arguments, and attempts to create it if connection was unsuccessful.
func (ks *KopiaSnapshotter) ConnectOrCreateRepo(args ...string) error {
	err := ks.ConnectRepo(args...)
	if err == nil {
		return nil
	}

	return ks.CreateRepo(args...)
}

// ConnectOrCreateS3 attempts to connect to a kopia repo in the s3 bucket identified
// by the provided bucketName, at the provided path prefix. It will attempt to
// create one there if connection was unsuccessful.
func (ks *KopiaSnapshotter) ConnectOrCreateS3(bucketName, pathPrefix string) error {
	args := []string{"s3", "--bucket", bucketName, "--prefix", pathPrefix}

	return ks.ConnectOrCreateRepo(args...)
}

// ConnectOrCreateFilesystem attempts to connect to a kopia repo in the local
// filesystem at the path provided. It will attempt to create one there if
// connection was unsuccessful.
func (ks *KopiaSnapshotter) ConnectOrCreateFilesystem(repoPath string) error {
	args := []string{"filesystem", "--path", repoPath}

	return ks.ConnectOrCreateRepo(args...)
}

// CreateSnapshot implements the Snapshotter interface, issues a kopia snapshot
// create command on the provided source path.
func (ks *KopiaSnapshotter) CreateSnapshot(source string) (snapID string, err error) {
	_, errOut, err := ks.Runner.Run("snapshot", "create", parallelFlag, parallelSetting, noProgressFlag, source)
	if err != nil {
		return "", err
	}

	return parseSnapID(strings.Split(errOut, "\n"))
}

// RestoreSnapshot implements the Snapshotter interface, issues a kopia snapshot
// restore command of the provided snapshot ID to the provided restore destination.
func (ks *KopiaSnapshotter) RestoreSnapshot(snapID, restoreDir string) (err error) {
	_, _, err = ks.Runner.Run("snapshot", "restore", snapID, restoreDir)
	return err
}

// DeleteSnapshot implements the Snapshotter interface, issues a kopia snapshot
// delete of the provided snapshot ID.
func (ks *KopiaSnapshotter) DeleteSnapshot(snapID string) (err error) {
	_, _, err = ks.Runner.Run("snapshot", "delete", snapID, "--delete")
	return err
}

// RunGC implements the Snapshotter interface, issues a gc command to the kopia repo
func (ks *KopiaSnapshotter) RunGC() (err error) {
	_, _, err = ks.Runner.Run("snapshot", "gc")
	return err
}

// ListSnapshots implements the Snapshotter interface, issues a kopia snapshot
// list and parses the snapshot IDs.
func (ks *KopiaSnapshotter) ListSnapshots() ([]string, error) {
	snapIDListMan, err := ks.snapIDsFromManifestList()
	if err != nil {
		return nil, err
	}

	// Validate the list against kopia snapshot list --all
	snapIDListSnap, err := ks.snapIDsFromSnapListAll()
	if err != nil {
		return nil, err
	}

	if got, want := len(snapIDListSnap), len(snapIDListMan); got != want {
		return nil, errors.Errorf("Snapshot list len (%d) does not match manifest list len (%d)", got, want)
	}

	return snapIDListMan, nil
}

func (ks *KopiaSnapshotter) snapIDsFromManifestList() ([]string, error) {
	stdout, _, err := ks.Runner.Run("manifest", "list")
	if err != nil {
		return nil, errors.Wrap(err, "failure during kopia manifest list")
	}

	return parseManifestListForSnapshotIDs(stdout), nil
}

func (ks *KopiaSnapshotter) snapIDsFromSnapListAll() ([]string, error) {
	// Validate the list against kopia snapshot list --all
	stdout, _, err := ks.Runner.Run("snapshot", "list", "--all", "--manifest-id", "--show-identical")
	if err != nil {
		return nil, errors.Wrap(err, "failure during kopia snapshot list")
	}

	return parseSnapshotListForSnapshotIDs(stdout), nil
}

// Run implements the Snapshotter interface, issues an arbitrary kopia command and returns
// the output.
func (ks *KopiaSnapshotter) Run(args ...string) (stdout, stderr string, err error) {
	return ks.Runner.Run(args...)
}

func parseSnapID(lines []string) (string, error) {
<<<<<<< HEAD
	pattern := regexp.MustCompile(`Created snapshot with root [\S]+ and ID ([\S]+)`)
=======
	pattern := regexp.MustCompile(`uploaded snapshot (\S+)`)
>>>>>>> 0c3ab133

	for _, l := range lines {
		match := pattern.FindAllStringSubmatch(l, 1)
		if len(match) > 0 && len(match[0]) > 1 {
			return match[0][1], nil
		}
	}

	return "", errors.New("snap ID could not be parsed")
}

func parseSnapshotListForSnapshotIDs(output string) []string {
	var ret []string

	lines := strings.Split(output, "\n")
	for _, l := range lines {
		fields := strings.Fields(l)

		for _, f := range fields {
			spl := strings.Split(f, "manifest:")
			if len(spl) == 2 {
				ret = append(ret, spl[1])
			}
		}
	}

	return ret
}

func parseManifestListForSnapshotIDs(output string) []string {
	var ret []string

	lines := strings.Split(output, "\n")
	for _, l := range lines {
		fields := strings.Fields(l)

		typeFieldIdx := 5
		if len(fields) > typeFieldIdx {
			if fields[typeFieldIdx] == "type:snapshot" {
				ret = append(ret, fields[0])
			}
		}
	}

	return ret
}<|MERGE_RESOLUTION|>--- conflicted
+++ resolved
@@ -13,7 +13,6 @@
 
 var _ snap.Snapshotter = &KopiaSnapshotter{}
 
-<<<<<<< HEAD
 const (
 	contentCacheSizeMBFlag  = "--content-cache-size-mb"
 	metadataCacheSizeMBFlag = "--metadata-cache-size-mb"
@@ -30,22 +29,13 @@
 )
 
 // KopiaSnapshotter implements the Snapshotter interface using Kopia commands
-=======
-// KopiaSnapshotter implements the Snapshotter interface using Kopia commands.
->>>>>>> 0c3ab133
 type KopiaSnapshotter struct {
 	Runner *Runner
 }
 
-<<<<<<< HEAD
 // NewKopiaSnapshotter instantiates a new KopiaSnapshotter and returns its pointer
 func NewKopiaSnapshotter(baseDir string) (*KopiaSnapshotter, error) {
 	runner, err := NewRunner(baseDir)
-=======
-// NewKopiaSnapshotter instantiates a new KopiaSnapshotter and returns its pointer.
-func NewKopiaSnapshotter() (*KopiaSnapshotter, error) {
-	runner, err := NewRunner()
->>>>>>> 0c3ab133
 	if err != nil {
 		return nil, err
 	}
@@ -62,7 +52,6 @@
 	}
 }
 
-<<<<<<< HEAD
 func (ks *KopiaSnapshotter) repoConnectCreate(op string, args ...string) error {
 	args = append([]string{"repo", op}, args...)
 
@@ -73,26 +62,16 @@
 	)
 
 	_, _, err := ks.Runner.Run(args...)
-=======
-// CreateRepo creates a kopia repository with the provided arguments.
-func (ks *KopiaSnapshotter) CreateRepo(args ...string) (err error) {
-	args = append([]string{"repo", "create"}, args...)
-	_, _, err = ks.Runner.Run(args...)
->>>>>>> 0c3ab133
-
-	return err
-}
-
-<<<<<<< HEAD
+
+	return err
+}
+
 // CreateRepo creates a kopia repository with the provided arguments
 func (ks *KopiaSnapshotter) CreateRepo(args ...string) (err error) {
 	return ks.repoConnectCreate("create", args...)
 }
 
 // ConnectRepo connects to the repository described by the provided arguments
-=======
-// ConnectRepo connects to the repository described by the provided arguments.
->>>>>>> 0c3ab133
 func (ks *KopiaSnapshotter) ConnectRepo(args ...string) (err error) {
 	return ks.repoConnectCreate("connect", args...)
 }
@@ -204,11 +183,7 @@
 }
 
 func parseSnapID(lines []string) (string, error) {
-<<<<<<< HEAD
 	pattern := regexp.MustCompile(`Created snapshot with root [\S]+ and ID ([\S]+)`)
-=======
-	pattern := regexp.MustCompile(`uploaded snapshot (\S+)`)
->>>>>>> 0c3ab133
 
 	for _, l := range lines {
 		match := pattern.FindAllStringSubmatch(l, 1)
