--- conflicted
+++ resolved
@@ -139,12 +139,7 @@
 					"blocksize":         "1m",
 					"refill_buffers":    "",
 					"rw":                "write",
-<<<<<<< HEAD
-					"directory":         dataDir,
-				},
-=======
 				}.WithDirectory(fioWriteBaseDir),
->>>>>>> 1c8f77f4
 			},
 		},
 	}
