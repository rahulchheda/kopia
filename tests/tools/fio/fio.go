// Package fio wraps calls to the fio tool.
// It assumes the tool is executable by "fio", but
// gives the option to specify another executable
// path by setting environment variable FIO_EXE.
package fio

import (
<<<<<<< HEAD
	"bytes"
=======
>>>>>>> 763ad3e8
	"fmt"
	"io/ioutil"
	"log"
	"math/rand"
	"os"
	"os/exec"
	"path"
	"path/filepath"
	"strings"
<<<<<<< HEAD
=======
	"sync"
>>>>>>> 763ad3e8

	"github.com/pkg/errors"
)

// List of fio flags
const (
	JobNameFlag = "--name"
)

const (
	dockerExe            = "docker"
	fioDataContainerPath = "/fio-data"
)

// Environment variable keys
const (
	// FioExeEnvKey gives the path to the fio executable to use in testing
	FioExeEnvKey = "FIO_EXE"

	// FioDockerImageEnvKey specifies the docker image tag to use. If
	// FioExeEnvKey is set, the local executable will be used instead of
<<<<<<< HEAD
	// docker, even if this variable is also set. The exception is if
	// FioUseDockerEnvKey is not an empty string, which will force
	// use of the fio docker image independent of FioExeEnvKey.
=======
	// docker, even if this variable is also set.
>>>>>>> 763ad3e8
	FioDockerImageEnvKey = "FIO_DOCKER_IMAGE"

	// LocalFioDataPathEnvKey is the local path where fio data will be
	// accessible. If not specified, defaults to the default temp directory (os.TempDir)
	LocalFioDataPathEnvKey = "LOCAL_FIO_DATA_PATH"

	// HostFioDataPathEnvKey specifies the path where fio data will be written,
	// relative to the docker host. If left blank, defaults to local fio data path
	// (works unless running via docker from within a container, e.g. for development)
	HostFioDataPathEnvKey = "HOST_FIO_DATA_PATH"
<<<<<<< HEAD

	// FioUseDockerEnvKey forces the fio runner to use the docker image, even if
	// an executable path is provided.
	FioUseDockerEnvKey = "FIO_USE_DOCKER"
=======
>>>>>>> 763ad3e8
)

// Known error messages
var (
	ErrEnvNotSet = fmt.Errorf("must set either %v or %v", FioExeEnvKey, FioDockerImageEnvKey)
)

// Runner is a helper for running fio commands
type Runner struct {
	Exe             string
	ExecArgs        []string
	LocalDataDir    string
	FioWriteBaseDir string
	Global          Config
<<<<<<< HEAD
	Debug           bool
=======
>>>>>>> 763ad3e8
}

// NewRunner creates a new fio runner
func NewRunner() (fr *Runner, err error) {
	exeStr := os.Getenv(FioExeEnvKey)
	imgStr := os.Getenv(FioDockerImageEnvKey)
	localFioDataPathStr := os.Getenv(LocalFioDataPathEnvKey)
	hostFioDataPathStr := os.Getenv(HostFioDataPathEnvKey)
<<<<<<< HEAD
	forceDocker := os.Getenv(FioUseDockerEnvKey) != ""

	var exeArgs []string

	var fioWriteBaseDir string

	var Exe string

	dataDir, err := ioutil.TempDir(localFioDataPathStr, "fio-data-")
	if err != nil {
		return nil, errors.Wrap(err, "unable to create temp directory for fio runner")
	}

	switch {
	case exeStr != "" && !forceDocker:
		// Provided a local FIO executable to run
		Exe = exeStr

		fioWriteBaseDir = dataDir

	case imgStr != "":
		// Provided a docker image to run inside
		Exe = dockerExe

		dataDirParent, dataDirName := filepath.Split(dataDir)
		fioWriteBaseDir = filepath.Join(fioDataContainerPath, dataDirName)

		// If the host path wasn't provided, assume it's the same as the local
		// data directory path and we are not running from within a container already
		if hostFioDataPathStr == "" {
			hostFioDataPathStr = dataDirParent
		}

		exeArgs = []string{
			"run",
			"--rm",
			"-v",
			fmt.Sprintf("%s:%s", hostFioDataPathStr, fioDataContainerPath), // /c/Users/usr/fio-data:/fio-data
			imgStr,
		}

	default:
		return nil, ErrEnvNotSet
	}

=======

	var exeArgs []string

	var fioWriteBaseDir string

	var Exe string

	dataDir, err := ioutil.TempDir(localFioDataPathStr, "fio-data-")
	if err != nil {
		return nil, errors.Wrap(err, "unable to create temp directory for fio runner")
	}

	switch {
	case exeStr != "":
		// Provided a local FIO executable to run
		Exe = exeStr

		fioWriteBaseDir = dataDir

	case imgStr != "":
		// Provided a docker image to run inside
		Exe = dockerExe

		dataDirParent, dataDirName := filepath.Split(dataDir)
		fioWriteBaseDir = filepath.Join(fioDataContainerPath, dataDirName)

		// If the host path wasn't provided, assume it's the same as the local
		// data directory path and we are not running from within a container already
		if hostFioDataPathStr == "" {
			hostFioDataPathStr = dataDirParent
		}

		exeArgs = []string{
			"run",
			"--rm",
			"-v",
			fmt.Sprintf("%s:%s", hostFioDataPathStr, fioDataContainerPath),
			imgStr,
		}

	default:
		return nil, ErrEnvNotSet
	}

>>>>>>> 763ad3e8
	fr = &Runner{
		Exe:             Exe,
		ExecArgs:        exeArgs,
		LocalDataDir:    dataDir,
		FioWriteBaseDir: filepath.ToSlash(fioWriteBaseDir),
		Global: Config{
			{
				Name: "global",
				Options: Options{
					"openfiles":         "10",
					"create_fsync":      "0",
					"create_serialize":  "1",
					"file_service_type": "sequential",
					"ioengine":          "libaio",
					"direct":            "1",
					"iodepth":           "32",
					"blocksize":         "1m",
					"refill_buffers":    "",
					"rw":                "write",
				}.WithDirectory(fioWriteBaseDir),
			},
		},
	}

	err = fr.verifySetupWithTestWrites()
	if err != nil {
		log.Printf("Verify environment setup:\n")
		log.Printf("   Set %s (=%q)to the fio executable\n", FioExeEnvKey, exeStr)
		log.Printf("   - OR -\n")
		log.Printf("   Set %s (=%q) to the fio docker image", FioDockerImageEnvKey, imgStr)
		log.Printf("   Set %s (=%q) to the path where fio data will be used locally", LocalFioDataPathEnvKey, localFioDataPathStr)
		log.Printf("   Set %s (=%q) to the fio data path on the docker host (defaults to %v, if not running in a dev container)", HostFioDataPathEnvKey, os.Getenv(HostFioDataPathEnvKey), LocalFioDataPathEnvKey)

		return nil, errors.Wrap(err, "fio setup could not be validated")
	}

	return fr, nil
}

func (fr *Runner) verifySetupWithTestWrites() error {
	var subDirPath = path.Join("test", "subdir")

	const (
		maxTestFiles = 5
		fileSizeB    = 1 << 20 // 1 MiB
	)

	nrFiles := rand.Intn(maxTestFiles) + 1

	opt := Options{}.WithNumFiles(nrFiles).WithFileSize(fileSizeB)

<<<<<<< HEAD
=======
	defer fr.DeleteRelDir("test") //nolint:errcheck

>>>>>>> 763ad3e8
	err := fr.WriteFiles(subDirPath, opt)
	if err != nil {
		return errors.Wrap(err, "unable to perform writes")
	}

<<<<<<< HEAD
	defer fr.DeleteRelDir("test") //nolint:errcheck

=======
>>>>>>> 763ad3e8
	fl, err := ioutil.ReadDir(filepath.Join(fr.LocalDataDir, subDirPath))
	if err != nil {
		return errors.Wrapf(err, "error reading path %v", subDirPath)
	}

	if got, want := len(fl), nrFiles; got != want {
		return errors.Errorf("did not find the expected number of files %v != %v (expected)", got, want)
	}

	for _, fi := range fl {
		if got, want := fi.Size(), int64(fileSizeB); got != want {
			return errors.Errorf("did not get expected file size from writes %v != %v (expected)", got, want)
		}
	}

	return nil
}

// Cleanup cleans up the data directory
func (fr *Runner) Cleanup() {
	if fr.LocalDataDir != "" {
		os.RemoveAll(fr.LocalDataDir) //nolint:errcheck
	}
}

// RunConfigs runs fio using the provided Configs
func (fr *Runner) RunConfigs(cfgs ...Config) (stdout, stderr string, err error) {
<<<<<<< HEAD
	args := fr.argsFromConfigs(append([]Config{fr.Global}, cfgs...)...)
=======
	args := argsFromConfigs(append([]Config{fr.Global}, cfgs...)...)
>>>>>>> 763ad3e8

	return fr.Run(args...)
}

<<<<<<< HEAD
func (fr *Runner) argsFromConfigs(cfgs ...Config) []string {
=======
func argsFromConfigs(cfgs ...Config) []string {
>>>>>>> 763ad3e8
	var args []string

	// Apply global config before any other configs
	for _, cfg := range cfgs {
<<<<<<< HEAD
		if fr.Debug {
			log.Printf("Applying config:\n%s", cfg)
		}
=======
		log.Printf("Applying config:\n%s", cfg)
>>>>>>> 763ad3e8

		for _, job := range cfg {
			args = append(args, JobNameFlag, job.Name)
			for flagK, flagV := range job.Options {
				args = append(args, "--"+flagK)

				if flagV != "" {
					args = append(args, flagV)
				}
			}
		}
	}

	return args
}

// Run will execute the fio command with the given args
func (fr *Runner) Run(args ...string) (stdout, stderr string, err error) {
	args = append(fr.ExecArgs, args...)

	argsStr := strings.Join(args, " ")

	if fr.Debug {
		log.Printf("running '%s %v'", fr.Exe, argsStr)
	}

	// nolint:gosec
	c := exec.Command(fr.Exe, args...)

	errOut := &bytes.Buffer{}
	c.Stderr = errOut

	o, err := c.Output()

	if fr.Debug || err != nil {
		log.Printf("finished '%s %v' with err=%v and output:\n%v\n%v", fr.Exe, argsStr, err, string(o), errOut.String())
	}

	return string(o), errOut.String(), err
}<|MERGE_RESOLUTION|>--- conflicted
+++ resolved
@@ -5,10 +5,7 @@
 package fio
 
 import (
-<<<<<<< HEAD
 	"bytes"
-=======
->>>>>>> 763ad3e8
 	"fmt"
 	"io/ioutil"
 	"log"
@@ -18,10 +15,6 @@
 	"path"
 	"path/filepath"
 	"strings"
-<<<<<<< HEAD
-=======
-	"sync"
->>>>>>> 763ad3e8
 
 	"github.com/pkg/errors"
 )
@@ -43,13 +36,7 @@
 
 	// FioDockerImageEnvKey specifies the docker image tag to use. If
 	// FioExeEnvKey is set, the local executable will be used instead of
-<<<<<<< HEAD
-	// docker, even if this variable is also set. The exception is if
-	// FioUseDockerEnvKey is not an empty string, which will force
-	// use of the fio docker image independent of FioExeEnvKey.
-=======
 	// docker, even if this variable is also set.
->>>>>>> 763ad3e8
 	FioDockerImageEnvKey = "FIO_DOCKER_IMAGE"
 
 	// LocalFioDataPathEnvKey is the local path where fio data will be
@@ -60,13 +47,6 @@
 	// relative to the docker host. If left blank, defaults to local fio data path
 	// (works unless running via docker from within a container, e.g. for development)
 	HostFioDataPathEnvKey = "HOST_FIO_DATA_PATH"
-<<<<<<< HEAD
-
-	// FioUseDockerEnvKey forces the fio runner to use the docker image, even if
-	// an executable path is provided.
-	FioUseDockerEnvKey = "FIO_USE_DOCKER"
-=======
->>>>>>> 763ad3e8
 )
 
 // Known error messages
@@ -81,10 +61,7 @@
 	LocalDataDir    string
 	FioWriteBaseDir string
 	Global          Config
-<<<<<<< HEAD
 	Debug           bool
-=======
->>>>>>> 763ad3e8
 }
 
 // NewRunner creates a new fio runner
@@ -93,53 +70,6 @@
 	imgStr := os.Getenv(FioDockerImageEnvKey)
 	localFioDataPathStr := os.Getenv(LocalFioDataPathEnvKey)
 	hostFioDataPathStr := os.Getenv(HostFioDataPathEnvKey)
-<<<<<<< HEAD
-	forceDocker := os.Getenv(FioUseDockerEnvKey) != ""
-
-	var exeArgs []string
-
-	var fioWriteBaseDir string
-
-	var Exe string
-
-	dataDir, err := ioutil.TempDir(localFioDataPathStr, "fio-data-")
-	if err != nil {
-		return nil, errors.Wrap(err, "unable to create temp directory for fio runner")
-	}
-
-	switch {
-	case exeStr != "" && !forceDocker:
-		// Provided a local FIO executable to run
-		Exe = exeStr
-
-		fioWriteBaseDir = dataDir
-
-	case imgStr != "":
-		// Provided a docker image to run inside
-		Exe = dockerExe
-
-		dataDirParent, dataDirName := filepath.Split(dataDir)
-		fioWriteBaseDir = filepath.Join(fioDataContainerPath, dataDirName)
-
-		// If the host path wasn't provided, assume it's the same as the local
-		// data directory path and we are not running from within a container already
-		if hostFioDataPathStr == "" {
-			hostFioDataPathStr = dataDirParent
-		}
-
-		exeArgs = []string{
-			"run",
-			"--rm",
-			"-v",
-			fmt.Sprintf("%s:%s", hostFioDataPathStr, fioDataContainerPath), // /c/Users/usr/fio-data:/fio-data
-			imgStr,
-		}
-
-	default:
-		return nil, ErrEnvNotSet
-	}
-
-=======
 
 	var exeArgs []string
 
@@ -184,7 +114,6 @@
 		return nil, ErrEnvNotSet
 	}
 
->>>>>>> 763ad3e8
 	fr = &Runner{
 		Exe:             Exe,
 		ExecArgs:        exeArgs,
@@ -236,21 +165,13 @@
 
 	opt := Options{}.WithNumFiles(nrFiles).WithFileSize(fileSizeB)
 
-<<<<<<< HEAD
-=======
 	defer fr.DeleteRelDir("test") //nolint:errcheck
 
->>>>>>> 763ad3e8
 	err := fr.WriteFiles(subDirPath, opt)
 	if err != nil {
 		return errors.Wrap(err, "unable to perform writes")
 	}
 
-<<<<<<< HEAD
-	defer fr.DeleteRelDir("test") //nolint:errcheck
-
-=======
->>>>>>> 763ad3e8
 	fl, err := ioutil.ReadDir(filepath.Join(fr.LocalDataDir, subDirPath))
 	if err != nil {
 		return errors.Wrapf(err, "error reading path %v", subDirPath)
@@ -278,31 +199,19 @@
 
 // RunConfigs runs fio using the provided Configs
 func (fr *Runner) RunConfigs(cfgs ...Config) (stdout, stderr string, err error) {
-<<<<<<< HEAD
-	args := fr.argsFromConfigs(append([]Config{fr.Global}, cfgs...)...)
-=======
 	args := argsFromConfigs(append([]Config{fr.Global}, cfgs...)...)
->>>>>>> 763ad3e8
 
 	return fr.Run(args...)
 }
 
-<<<<<<< HEAD
-func (fr *Runner) argsFromConfigs(cfgs ...Config) []string {
-=======
 func argsFromConfigs(cfgs ...Config) []string {
->>>>>>> 763ad3e8
 	var args []string
 
 	// Apply global config before any other configs
 	for _, cfg := range cfgs {
-<<<<<<< HEAD
 		if fr.Debug {
 			log.Printf("Applying config:\n%s", cfg)
 		}
-=======
-		log.Printf("Applying config:\n%s", cfg)
->>>>>>> 763ad3e8
 
 		for _, job := range cfg {
 			args = append(args, JobNameFlag, job.Name)
