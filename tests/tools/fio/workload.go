package fio

import (
<<<<<<< HEAD
	"fmt"
	"io/ioutil"
	"log"
	"math/rand"
=======
>>>>>>> 763ad3e8
	"os"
	"path/filepath"

	"github.com/pkg/errors"
)

// WriteFiles writes files to the directory specified by path, up to the
// provided size and number of files
func (fr *Runner) WriteFiles(relPath string, opt Options) error {
	fullPath := filepath.Join(fr.LocalDataDir, relPath)
	return fr.writeFiles(fullPath, opt)
}

func (fr *Runner) writeFiles(fullPath string, opt Options) error {
	err := os.MkdirAll(fullPath, 0700)
	if err != nil {
		return errors.Wrap(err, "unable to make directory for write")
	}

	relWritePath, err := filepath.Rel(fr.LocalDataDir, fullPath)
	if err != nil {
		return errors.Wrapf(err, "error finding relative file path between %v and %v", fr.LocalDataDir, fullPath)
	}

	absWritePath := filepath.Join(fr.FioWriteBaseDir, relWritePath)

	_, _, err = fr.RunConfigs(Config{
		{
<<<<<<< HEAD
			Name: fmt.Sprintf("writeFiles"),
=======
			Name: "writeFiles",
>>>>>>> 763ad3e8
			Options: opt.Merge(
				Options{
					"readwrite":       RandWriteFio,
					"filename_format": "file_$filenum",
				}.WithDirectory(absWritePath),
			),
		},
	})

	return err
}

<<<<<<< HEAD
// WriteFilesAtDepth writes files to a directory "depth" layers deep below
// the base data directory
func (fr *Runner) WriteFilesAtDepth(relBasePath string, depth int, opt Options) error {
	fullBasePath := filepath.Join(fr.LocalDataDir, relBasePath)

	err := os.MkdirAll(fullBasePath, 0700)
	if err != nil {
		return errors.Wrapf(err, "unable to make base dir %v for writing at depth", fullBasePath)
	}

	return fr.writeFilesAtDepth(fullBasePath, depth, depth, opt)
}

// WriteFilesAtDepthRandomBranch writes files to a directory "depth" layers deep below
// the base data directory and branches at a random depth
func (fr *Runner) WriteFilesAtDepthRandomBranch(relBasePath string, depth int, opt Options) error {
	fullBasePath := filepath.Join(fr.LocalDataDir, relBasePath)

	err := os.MkdirAll(fullBasePath, 0700)
	if err != nil {
		return errors.Wrapf(err, "unable to make base dir %v for writing at depth with a branch", fullBasePath)
	}

	return fr.writeFilesAtDepth(fullBasePath, depth, rand.Intn(depth+1), opt)
}

// DeleteRelDir deletes a relative directory in the runner's data directory
func (fr *Runner) DeleteRelDir(relDirPath string) error {
	return os.RemoveAll(filepath.Join(fr.LocalDataDir, relDirPath))
}

// DeleteDirAtDepth deletes a random directory at the given depth
func (fr *Runner) DeleteDirAtDepth(relBasePath string, depth int) error {
	if depth == 0 {
		return ErrCanNotDeleteRoot
	}

	fullBasePath := filepath.Join(fr.LocalDataDir, relBasePath)

	return fr.operateAtDepth(fullBasePath, depth, os.RemoveAll)
}

// DeleteContentsAtDepth deletes some or all of the contents of a directory
// at the provided depths
func (fr *Runner) DeleteContentsAtDepth(relBasePath string, depth, pcnt int) error {
	fullBasePath := filepath.Join(fr.LocalDataDir, relBasePath)

	return fr.operateAtDepth(fullBasePath, depth, func(dirPath string) error {
		fileInfoList, err := ioutil.ReadDir(dirPath)
		if err != nil {
			return err
		}

		for _, fi := range fileInfoList {
			const hundred = 100
			if rand.Intn(hundred) < pcnt {
				path := filepath.Join(dirPath, fi.Name())
				err = os.RemoveAll(path)
				if err != nil {
					return err
				}
			}
		}

		return nil
	})
}

// List of known errors
var (
	ErrNoDirFound       = errors.New("no directory found at this depth")
	ErrCanNotDeleteRoot = errors.New("can not delete root directory")
)

func (fr *Runner) operateAtDepth(path string, depth int, f func(string) error) error {
	if depth <= 0 {
		log.Printf("performing operation on directory %s\n", path)
		return f(path)
	}

	fileInfoList, err := ioutil.ReadDir(path)
	if err != nil {
		return errors.Wrapf(err, "unable to read dir at path %v", path)
	}

	var dirList []string

	for _, fi := range fileInfoList {
		if fi.IsDir() {
			dirList = append(dirList, filepath.Join(path, fi.Name()))
		}
	}

	rand.Shuffle(len(dirList), func(i, j int) {
		dirList[i], dirList[j] = dirList[j], dirList[i]
	})

	for _, dirName := range dirList {
		err = fr.operateAtDepth(dirName, depth-1, f)
		if err != ErrNoDirFound {
			return err
		}
	}

	return ErrNoDirFound
}

func (fr *Runner) writeFilesAtDepth(fromDirPath string, depth, branchDepth int, opt Options) error {
	if depth <= 0 {
		return fr.writeFiles(fromDirPath, opt)
	}

	var subdirPath string

	if branchDepth > 0 {
		subdirPath = pickRandSubdirPath(fromDirPath)
	}

	if subdirPath == "" {
		var err error

		// Couldn't find a subdir, create one instead
		subdirPath, err = ioutil.TempDir(fromDirPath, "dir_")
		if err != nil {
			return errors.Wrapf(err, "unable to create temp dir at %v", fromDirPath)
		}
	}

	return fr.writeFilesAtDepth(subdirPath, depth-1, branchDepth-1, opt)
}

func pickRandSubdirPath(dirPath string) (subdirPath string) {
	subdirCount := 0

	fileInfoList, err := ioutil.ReadDir(dirPath)
	if err != nil {
		return ""
	}

	for _, fi := range fileInfoList {
		if fi.IsDir() {
			subdirCount++

			// Decide if this directory will be selected - probability of
			// being selected is uniform across all subdirs
			if rand.Intn(subdirCount) == 0 {
				subdirPath = filepath.Join(dirPath, fi.Name())
			}
		}
	}

	return subdirPath
=======
// DeleteRelDir deletes a relative directory in the runner's data directory
func (fr *Runner) DeleteRelDir(relDirPath string) error {
	return os.RemoveAll(filepath.Join(fr.LocalDataDir, relDirPath))
>>>>>>> 763ad3e8
}<|MERGE_RESOLUTION|>--- conflicted
+++ resolved
@@ -1,13 +1,9 @@
 package fio
 
 import (
-<<<<<<< HEAD
-	"fmt"
 	"io/ioutil"
 	"log"
 	"math/rand"
-=======
->>>>>>> 763ad3e8
 	"os"
 	"path/filepath"
 
@@ -36,11 +32,7 @@
 
 	_, _, err = fr.RunConfigs(Config{
 		{
-<<<<<<< HEAD
-			Name: fmt.Sprintf("writeFiles"),
-=======
 			Name: "writeFiles",
->>>>>>> 763ad3e8
 			Options: opt.Merge(
 				Options{
 					"readwrite":       RandWriteFio,
@@ -53,7 +45,6 @@
 	return err
 }
 
-<<<<<<< HEAD
 // WriteFilesAtDepth writes files to a directory "depth" layers deep below
 // the base data directory
 func (fr *Runner) WriteFilesAtDepth(relBasePath string, depth int, opt Options) error {
@@ -206,9 +197,4 @@
 	}
 
 	return subdirPath
-=======
-// DeleteRelDir deletes a relative directory in the runner's data directory
-func (fr *Runner) DeleteRelDir(relDirPath string) error {
-	return os.RemoveAll(filepath.Join(fr.LocalDataDir, relDirPath))
->>>>>>> 763ad3e8
 }