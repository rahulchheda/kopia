--- conflicted
+++ resolved
@@ -45,7 +45,6 @@
 	return err
 }
 
-<<<<<<< HEAD
 // WriteFilesAtDepth writes files to a directory "depth" layers deep below
 // the base data directory
 func (fr *Runner) WriteFilesAtDepth(relBasePath string, depth int, opt Options) error {
@@ -73,9 +72,6 @@
 }
 
 // DeleteRelDir deletes a relative directory in the runner's data directory
-=======
-// DeleteRelDir deletes a relative directory in the runner's data directory.
->>>>>>> 0c3ab133
 func (fr *Runner) DeleteRelDir(relDirPath string) error {
 	return os.RemoveAll(filepath.Join(fr.LocalDataDir, relDirPath))
 }
