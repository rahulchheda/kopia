--- conflicted
+++ resolved
@@ -134,27 +134,12 @@
 
 	DiffItemLoop:
 		for _, diffItem := range diffItems {
-<<<<<<< HEAD
 			for _, filterFunc := range chk.GlobalFilterFuncs {
 				if filterFunc(diffItem, mod) {
-=======
-			for _, filterStr := range chk.GlobalFilterMatchers {
-				if strings.Contains(diffItem, filterStr) {
-					log.Printf("Filtering %s due to filtered prefix %q\n", diffItem, filterStr)
->>>>>>> 72c1d090
 					continue DiffItemLoop
 				}
 			}
 
-<<<<<<< HEAD
-=======
-			// Filter the rename of the root directory
-			if isRootDirectoryRename(diffItem, mod) {
-				log.Println("Filtering", diffItem, "due to root directory rename")
-				continue DiffItemLoop
-			}
-
->>>>>>> 72c1d090
 			newDiffItemList = append(newDiffItemList, diffItem)
 		}
 
