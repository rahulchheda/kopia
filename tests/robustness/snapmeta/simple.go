--- conflicted
+++ resolved
@@ -14,26 +14,17 @@
 // snapshot metadata as a byte slice in a map in memory.
 // A Simple should not be copied.
 type Simple struct {
-<<<<<<< HEAD
 	Data map[string][]byte `json:"data"`
 	Idx  Index             `json:"idx"`
-	l    sync.Mutex
-=======
-	m  map[string][]byte
-	mu sync.Mutex
->>>>>>> d73f55d1
+	mu   sync.Mutex
 }
 
 // NewSimple instantiates a new Simple snapstore and
 // returns its pointer
 func NewSimple() *Simple {
 	return &Simple{
-<<<<<<< HEAD
 		Data: make(map[string][]byte),
 		Idx:  Index(make(map[string]map[string]struct{})),
-=======
-		m: make(map[string][]byte),
->>>>>>> d73f55d1
 	}
 }
 
@@ -73,17 +64,10 @@
 	delete(s.Data, key)
 }
 
-<<<<<<< HEAD
 // AddToIndex implements the Storer interface AddToIndex method
 func (s *Simple) AddToIndex(key, indexName string) {
-	s.l.Lock()
-	defer s.l.Unlock()
-=======
-// GetKeys implements the Storer interface GetKeys method
-func (s *Simple) GetKeys() []string {
 	s.mu.Lock()
 	defer s.mu.Unlock()
->>>>>>> d73f55d1
 
 	s.Idx.AddToIndex(key, indexName)
 }
