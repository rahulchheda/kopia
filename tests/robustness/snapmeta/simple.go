--- conflicted
+++ resolved
@@ -64,13 +64,8 @@
 	delete(s.Data, key)
 }
 
-<<<<<<< HEAD
 // AddToIndex implements the Storer interface AddToIndex method
 func (s *Simple) AddToIndex(key, indexName string) {
-=======
-// GetKeys implements the Storer interface GetKeys method.
-func (s *Simple) GetKeys() []string {
->>>>>>> 0c3ab133
 	s.mu.Lock()
 	defer s.mu.Unlock()
 
