// +build darwin,amd64 linux,amd64

package robustness

import (
	"errors"
	"fmt"
	"log"
	"strconv"
	"testing"
	"time"

	"golang.org/x/sync/errgroup"

	"github.com/kopia/kopia/tests/robustness/engine"
	"github.com/kopia/kopia/tests/testenv"
)

func TestManySmallFiles(t *testing.T) {
	fileSize := 4096
	numFiles := 10000

	fileWriteOpts := map[string]string{
		engine.MaxDirDepthField:         strconv.Itoa(1),
		engine.MaxFileSizeField:         strconv.Itoa(fileSize),
		engine.MinFileSizeField:         strconv.Itoa(fileSize),
		engine.MaxNumFilesPerWriteField: strconv.Itoa(numFiles),
		engine.MinNumFilesPerWriteField: strconv.Itoa(numFiles),
	}

	var errs errgroup.Group

	log.Printf("Printing the length: %v", len(eng.Checker))

	for i := range eng.Checker {
		func(index int) {
			errs.Go(func() error {
				log.Printf("Printing the Engine: %v", index)
				_, err := eng.ExecAction(engine.WriteRandomFilesActionKey, fileWriteOpts, index)
				if err != nil {
					return err
				}

				snapOut, err := eng.ExecAction(engine.SnapshotRootDirActionKey, nil, index)
				if err != nil {
					return err
				}
				_, err = eng.ExecAction(engine.RestoreSnapshotActionKey, snapOut, index)
				return err
			})
		}(i)
	}

	err := errs.Wait()
	testenv.AssertNoError(t, err)
}

func TestOneLargeFile(t *testing.T) {
	fileSize := 40 * 1024 * 1024
	numFiles := 1

	fileWriteOpts := map[string]string{
		engine.MaxDirDepthField:         strconv.Itoa(1),
		engine.MaxFileSizeField:         strconv.Itoa(fileSize),
		engine.MinFileSizeField:         strconv.Itoa(fileSize),
		engine.MaxNumFilesPerWriteField: strconv.Itoa(numFiles),
		engine.MinNumFilesPerWriteField: strconv.Itoa(numFiles),
	}

	var errs errgroup.Group

	log.Printf("Printing the length: %v", len(eng.Checker))

	for i := 0; i < eng.RunnerCount; i++ {
		func(index int) {
			errs.Go(func() error {
				log.Printf("Printing the Engine: %v", index)
				_, err := eng.ExecAction(engine.WriteRandomFilesActionKey, fileWriteOpts, index)
				if err != nil {
					return err
				}

				snapOut, err := eng.ExecAction(engine.SnapshotRootDirActionKey, nil, index)
				if err != nil {
					return err
				}
				_, err = eng.ExecAction(engine.RestoreSnapshotActionKey, snapOut, index)
				return err
			})
		}(i)
	}

	err := errs.Wait()
	testenv.AssertNoError(t, err)
}

func TestManySmallFilesAcrossDirecoryTree(t *testing.T) {
	// TODO: Test takes too long - need to address performance issues with fio writes
	fileSize := 4096
	numFiles := 1000
	filesPerWrite := 10
	actionRepeats := numFiles / filesPerWrite

	fileWriteOpts := map[string]string{
		engine.MaxDirDepthField:         strconv.Itoa(15),
		engine.MaxFileSizeField:         strconv.Itoa(fileSize),
		engine.MinFileSizeField:         strconv.Itoa(fileSize),
		engine.MaxNumFilesPerWriteField: strconv.Itoa(filesPerWrite),
		engine.MinNumFilesPerWriteField: strconv.Itoa(filesPerWrite),
		engine.ActionRepeaterField:      strconv.Itoa(actionRepeats),
	}

	var errs errgroup.Group

	log.Printf("Printing the length: %v", len(eng.Checker))

	for i := 0; i < eng.RunnerCount; i++ {
		func(index int) {
			errs.Go(func() error {
				log.Printf("Printing the Engine: %v", index)
				_, err := eng.ExecAction(engine.WriteRandomFilesActionKey, fileWriteOpts, index)
				if err != nil {
					return err
				}

				snapOut, err := eng.ExecAction(engine.SnapshotRootDirActionKey, nil, index)
				if err != nil {
					return err
				}
				_, err = eng.ExecAction(engine.RestoreSnapshotActionKey, snapOut, index)
				return err
			})
		}(i)
	}
}

func TestRandomizedSmall(t *testing.T) {
	st := time.Now()

	opts := engine.ActionOpts{
		engine.ActionControlActionKey: map[string]string{
			string(engine.SnapshotRootDirActionKey):          strconv.Itoa(2),
			string(engine.RestoreSnapshotActionKey):          strconv.Itoa(2),
			string(engine.DeleteRandomSnapshotActionKey):     strconv.Itoa(1),
			string(engine.WriteRandomFilesActionKey):         strconv.Itoa(8),
			string(engine.DeleteRandomSubdirectoryActionKey): strconv.Itoa(1),
		},
		engine.WriteRandomFilesActionKey: map[string]string{
			engine.IOLimitPerWriteAction:    fmt.Sprintf("%d", 512*1024*1024),
			engine.MaxNumFilesPerWriteField: strconv.Itoa(100),
			engine.MaxFileSizeField:         strconv.Itoa(64 * 1024 * 1024),
			engine.MaxDirDepthField:         strconv.Itoa(3),
		},
	}

<<<<<<< HEAD
	var errs errgroup.Group

	log.Printf("Printing the length: %v", len(eng.Checker))

	for i := 0; i < eng.RunnerCount; i++ {
		func(index int) {
			errs.Go(func() error {
				log.Printf("Printing the Engine: %v", index)
				for time.Since(st) <= *randomizedTestDur {
					err := eng.RandomAction(opts, index)
					if err == engine.ErrNoOp {
						t.Log("Random action resulted in no-op")
						err = nil
					}

					testenv.AssertNoError(t, err)
				}
				return nil
			})
		}(i)
=======
	for time.Since(st) <= *randomizedTestDur {
		err := eng.RandomAction(opts)
		if errors.Is(err, engine.ErrNoOp) {
			t.Log("Random action resulted in no-op")

			err = nil
		}

		testenv.AssertNoError(t, err)
>>>>>>> e03971fc
	}
}<|MERGE_RESOLUTION|>--- conflicted
+++ resolved
@@ -3,7 +3,6 @@
 package robustness
 
 import (
-	"errors"
 	"fmt"
 	"log"
 	"strconv"
@@ -153,10 +152,7 @@
 		},
 	}
 
-<<<<<<< HEAD
 	var errs errgroup.Group
-
-	log.Printf("Printing the length: %v", len(eng.Checker))
 
 	for i := 0; i < eng.RunnerCount; i++ {
 		func(index int) {
@@ -174,16 +170,5 @@
 				return nil
 			})
 		}(i)
-=======
-	for time.Since(st) <= *randomizedTestDur {
-		err := eng.RandomAction(opts)
-		if errors.Is(err, engine.ErrNoOp) {
-			t.Log("Random action resulted in no-op")
-
-			err = nil
-		}
-
-		testenv.AssertNoError(t, err)
->>>>>>> e03971fc
 	}
 }